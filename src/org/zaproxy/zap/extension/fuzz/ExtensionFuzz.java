--- conflicted
+++ resolved
@@ -35,11 +35,7 @@
 import org.owasp.jbrofuzz.core.Fuzzer;
 import org.owasp.jbrofuzz.core.NoSuchFuzzerException;
 import org.parosproxy.paros.Constant;
-<<<<<<< HEAD
-=======
-import org.parosproxy.paros.control.Control;
 import org.parosproxy.paros.control.Control.Mode;
->>>>>>> dff54268
 import org.parosproxy.paros.extension.ExtensionAdaptor;
 import org.parosproxy.paros.extension.ExtensionHook;
 import org.parosproxy.paros.extension.SessionChangedListener;
@@ -346,7 +342,15 @@
     public void sessionChanged(Session session) {
     }
     
-<<<<<<< HEAD
+	@Override
+	public void sessionScopeChanged(Session session) {
+	}
+
+	@Override
+	public void sessionModeChanged(Mode mode) {
+		// Ignore
+	}
+    
     private final class LocalFuzzerListener implements FuzzerListener {
         
         @Override
@@ -369,14 +373,4 @@
         }
         
     }
-=======
-	@Override
-	public void sessionScopeChanged(Session session) {
-	}
-
-	@Override
-	public void sessionModeChanged(Mode mode) {
-		// Ignore
-	}
->>>>>>> dff54268
 }